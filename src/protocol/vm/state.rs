--- conflicted
+++ resolved
@@ -14,17 +14,11 @@
 use super::utils::{hexstring_to_vec, ERC20Slots};
 use crate::{
     evm::{
-<<<<<<< HEAD
         engine_db::{
             engine_db_interface::EngineDatabaseInterface, simulation_db::BlockHeader,
             tycho_db::PreCachedDB,
         },
-        simulation::{SimulationEngine, SimulationParameters},
-        token, ContractCompiler,
-=======
-        engine_db_interface::EngineDatabaseInterface, simulation_db::BlockHeader,
-        tycho_db::PreCachedDB, ContractCompiler,
->>>>>>> 3a916b60
+        ContractCompiler,
     },
     models::ERC20Token,
     protocol::{
@@ -492,19 +486,15 @@
     };
 
     use crate::{
-<<<<<<< HEAD
-        evm::{engine_db::simulation_db::BlockHeader, tycho_models::AccountUpdate},
-        protocol::vm::models::Capability,
-=======
         evm::{
-            simulation::SimulationEngine, simulation_db::BlockHeader, tycho_models::AccountUpdate,
+            engine_db::simulation_db::BlockHeader, simulation::SimulationEngine,
+            tycho_models::AccountUpdate,
         },
         protocol::vm::{
             engine::{create_engine, SHARED_TYCHO_DB},
             models::Capability,
             state_builder::VMPoolStateBuilder,
         },
->>>>>>> 3a916b60
     };
 
     fn dai() -> ERC20Token {
