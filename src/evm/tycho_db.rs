--- conflicted
+++ resolved
@@ -209,22 +209,16 @@
                 .update_account(address, update_info);
         }
 
-<<<<<<< HEAD
-            revert_updates
-        })
+        revert_updates
     }
 
     #[cfg(test)]
     pub fn get_account_storage(&self) -> AccountStorage {
-        self.block_on(async { self.inner.read().await.accounts.clone() })
-    }
-
-    /// Deprecated in TychoDB
-    pub fn clear_temp_storage(&mut self) {
-        info!("Temp storage in TychoDB is never set, nothing to clear");
-=======
-        revert_updates
->>>>>>> ee93a735
+        self.inner
+            .read()
+            .unwrap()
+            .accounts
+            .clone()
     }
 
     /// If block is set, returns the number. Otherwise returns None.
